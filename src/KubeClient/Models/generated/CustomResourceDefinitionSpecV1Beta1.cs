--- conflicted
+++ resolved
@@ -18,7 +18,6 @@
         public string Scope { get; set; }
 
         /// <summary>
-<<<<<<< HEAD
         ///     AdditionalPrinterColumns are additional columns shown e.g. in kubectl next to the name. Defaults to a created-at column.
         /// </summary>
         [YamlMember(Alias = "additionalPrinterColumns")]
@@ -33,8 +32,6 @@
         public CustomResourceSubresourcesV1Beta1 Subresources { get; set; }
 
         /// <summary>
-=======
->>>>>>> c4541564
         ///     Validation describes the validation methods for CustomResources
         /// </summary>
         [JsonProperty("validation")]
@@ -42,7 +39,6 @@
         public CustomResourceValidationV1Beta1 Validation { get; set; }
 
         /// <summary>
-<<<<<<< HEAD
         ///     Versions is the list of all supported versions for this resource. If Version field is provided, this field is optional. Validation: All versions must use the same validation schema for now. i.e., top level Validation field is applied to all of these versions. Order: The version name will be used to compute the order. If the version string is "kube-like", it will sort above non "kube-like" version strings, which are ordered lexicographically. "Kube-like" versions start with a "v", then are followed by a number (the major version), then optionally the string "alpha" or "beta" and another number (the minor version). These are sorted first by GA &gt; beta &gt; alpha (where GA is a version with no suffix such as beta or alpha), and then by comparing major version, then minor version. An example sorted list of versions: v10, v2, v1, v11beta2, v10beta3, v3beta1, v12alpha1, v11alpha2, foo1, foo10.
         /// </summary>
         [YamlMember(Alias = "versions")]
@@ -50,8 +46,6 @@
         public List<CustomResourceDefinitionVersionV1Beta1> Versions { get; set; } = new List<CustomResourceDefinitionVersionV1Beta1>();
 
         /// <summary>
-=======
->>>>>>> c4541564
         ///     Version is the version this resource belongs in Should be always first item in Versions field if provided. Optional, but at least one of Version or Versions must be set. Deprecated: Please use `Versions`.
         /// </summary>
         [JsonProperty("version")]
