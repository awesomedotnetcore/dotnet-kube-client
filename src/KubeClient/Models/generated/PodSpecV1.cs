--- conflicted
+++ resolved
@@ -40,18 +40,7 @@
         public string ServiceAccount { get; set; }
 
         /// <summary>
-<<<<<<< HEAD
         ///     List of containers belonging to the pod. Containers cannot currently be added or removed. There must be at least one container in a Pod. Cannot be updated.
-=======
-        ///     If specified, indicates the pod's priority. "system-node-critical" and "system-cluster-critical" are two special keywords which indicate the highest priorities with the former being the highest priority. Any other name must be defined by creating a PriorityClass object with that name. If not specified, the pod priority will be default or zero if there is no default.
-        /// </summary>
-        [JsonProperty("priorityClassName")]
-        [YamlMember(Alias = "priorityClassName")]
-        public string PriorityClassName { get; set; }
-
-        /// <summary>
-        ///     If specified, the pod will be dispatched by specified scheduler. If not specified, the pod will be dispatched by default scheduler.
->>>>>>> c4541564
         /// </summary>
         [MergeStrategy(Key = "name")]
         [YamlMember(Alias = "containers")]
@@ -174,18 +163,7 @@
         public string Hostname { get; set; }
 
         /// <summary>
-<<<<<<< HEAD
         ///     Specifies the DNS parameters of a pod. Parameters specified here will be merged to the generated DNS configuration based on DNSPolicy.
-=======
-        ///     If specified, all readiness gates will be evaluated for pod readiness. A pod is ready when all its containers are ready AND all conditions specified in the readiness gates have status equal to "True" More info: https://github.com/kubernetes/community/blob/master/keps/sig-network/0007-pod-ready%2B%2B.md
-        /// </summary>
-        [YamlMember(Alias = "readinessGates")]
-        [JsonProperty("readinessGates", NullValueHandling = NullValueHandling.Ignore)]
-        public List<PodReadinessGateV1> ReadinessGates { get; set; } = new List<PodReadinessGateV1>();
-
-        /// <summary>
-        ///     Optional duration in seconds the pod needs to terminate gracefully. May be decreased in delete request. Value must be non-negative integer. The value zero indicates delete immediately. If this value is nil, the default grace period will be used instead. The grace period is the duration in seconds after the processes running in the pod are sent a termination signal and the time when the processes are forcibly halted with a kill signal. Set this value longer than the expected cleanup time for your process. Defaults to 30 seconds.
->>>>>>> c4541564
         /// </summary>
         [JsonProperty("dnsConfig")]
         [YamlMember(Alias = "dnsConfig")]
@@ -199,20 +177,7 @@
         public List<TolerationV1> Tolerations { get; set; } = new List<TolerationV1>();
 
         /// <summary>
-<<<<<<< HEAD
         ///     AutomountServiceAccountToken indicates whether a service account token should be automatically mounted.
-=======
-        ///     List of volumes that can be mounted by containers belonging to the pod. More info: https://kubernetes.io/docs/concepts/storage/volumes
-        /// </summary>
-        [RetainKeysStrategy]
-        [MergeStrategy(Key = "name")]
-        [YamlMember(Alias = "volumes")]
-        [JsonProperty("volumes", NullValueHandling = NullValueHandling.Ignore)]
-        public List<VolumeV1> Volumes { get; set; } = new List<VolumeV1>();
-
-        /// <summary>
-        ///     SecurityContext holds pod-level security attributes and common container settings. Optional: Defaults to empty.  See type description for default values of each field.
->>>>>>> c4541564
         /// </summary>
         [JsonProperty("automountServiceAccountToken")]
         [YamlMember(Alias = "automountServiceAccountToken")]
@@ -233,11 +198,7 @@
         public AffinityV1 Affinity { get; set; }
 
         /// <summary>
-<<<<<<< HEAD
         ///     HostAliases is an optional list of hosts and IPs that will be injected into the pod's hosts file if specified. This is only valid for non-hostNetwork pods.
-=======
-        ///     Set DNS policy for the pod. Defaults to "ClusterFirst". Valid values are 'ClusterFirstWithHostNet', 'ClusterFirst', 'Default' or 'None'. DNS parameters given in DNSConfig will be merged with the policy selected with DNSPolicy. To have DNS options set along with hostNetwork, you have to specify DNS policy explicitly to 'ClusterFirstWithHostNet'.
->>>>>>> c4541564
         /// </summary>
         [MergeStrategy(Key = "ip")]
         [YamlMember(Alias = "hostAliases")]
@@ -246,16 +207,6 @@
 
         /// <summary>
         ///     The priority value. Various system components use this field to find the priority of the pod. When Priority Admission Controller is enabled, it prevents users from setting this field. The admission controller populates this field from PriorityClassName. The higher the value, the higher the priority.
-<<<<<<< HEAD
-=======
-        /// </summary>
-        [JsonProperty("priority")]
-        [YamlMember(Alias = "priority")]
-        public int Priority { get; set; }
-
-        /// <summary>
-        ///     Restart policy for all containers within the pod. One of Always, OnFailure, Never. Default to Always. More info: https://kubernetes.io/docs/concepts/workloads/pods/pod-lifecycle/#restart-policy
->>>>>>> c4541564
         /// </summary>
         [JsonProperty("priority")]
         [YamlMember(Alias = "priority")]
