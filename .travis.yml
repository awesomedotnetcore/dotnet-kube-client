--- conflicted
+++ resolved
@@ -13,11 +13,6 @@
     - master
     # Feature branches
     - /^feature\/.*$/
-<<<<<<< HEAD
-    # Release tags
-    - /^v.*$/ 
-=======
->>>>>>> 940b050d
 
 before_install:
   - echo 'Installing .NET Core...'
